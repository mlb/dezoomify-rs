--- conflicted
+++ resolved
@@ -3,11 +3,7 @@
 use std::io::{self, Write};
 
 use log::{debug,info};
-<<<<<<< HEAD
-use image::{Pixel, Rgb, GenericImageView, Rgba};
-=======
 use image::{Pixel, Rgb, GenericImageView, SubImage, DynamicImage, Rgba};
->>>>>>> 761ea972
 
 use crate::{Vec2d, max_size_in_rect};
 use crate::tile::Tile;
